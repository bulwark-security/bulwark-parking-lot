[package]
name = "bulwark-wasm-sdk"
description = "The WebAssembly SDK for the Bulwark security engine."
version = "0.1.0"
edition = "2021"
license = "Apache-2.0 WITH LLVM-exception"
homepage = "https://bulwark.security/"
repository = "https://github.com/bulwark-security/bulwark"
readme = "README.md"
keywords = ["bulwark", "security", "fraud", "detection", "webassembly", "wasm"]
categories = ["wasm"]

[badges]
maintenance = { status = "experimental" }

[dependencies]
bulwark-decision = { path = "../decision", version = "0.1.0" }
bulwark-wasm-sdk-macros = { path = "../wasm-sdk-macros", version = "0.1.0" }
thiserror = "1.0.37"
anyhow = "1"
http = "0.2"
validator = { version = "0.16", features = ["derive"] }
<<<<<<< HEAD
approx = "0.4"
wit-bindgen = "0.7.0"
=======
approx = "0.5"
wit-bindgen-rust = { git = "https://github.com/bytecodealliance/wit-bindgen.git", rev = "cb871cfa1ee460b51eb1d144b175b9aab9c50aba" } # 0.2.0, aka wit-bindgen-guest-rust
>>>>>>> 350270fe
serde_json = "1.0.93"
proc-macro2 = "1.0.59"

[dev-dependencies]
cfg-if = "1.0"<|MERGE_RESOLUTION|>--- conflicted
+++ resolved
@@ -20,13 +20,8 @@
 anyhow = "1"
 http = "0.2"
 validator = { version = "0.16", features = ["derive"] }
-<<<<<<< HEAD
-approx = "0.4"
+approx = "0.5"
 wit-bindgen = "0.7.0"
-=======
-approx = "0.5"
-wit-bindgen-rust = { git = "https://github.com/bytecodealliance/wit-bindgen.git", rev = "cb871cfa1ee460b51eb1d144b175b9aab9c50aba" } # 0.2.0, aka wit-bindgen-guest-rust
->>>>>>> 350270fe
 serde_json = "1.0.93"
 proc-macro2 = "1.0.59"
 
